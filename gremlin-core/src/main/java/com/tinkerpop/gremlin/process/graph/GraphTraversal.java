--- conflicted
+++ resolved
@@ -264,10 +264,6 @@
         return (GraphTraversal) this.addStep(new BackStep<>(this, as));
     }
 
-<<<<<<< HEAD
-    //public default <E2> GraphTraversal<S, E2> match(final String inAs, final String outAs, final Traversal... traversals) {
-=======
->>>>>>> ce85527e
     public default <E2> GraphTraversal<S, E2> match(final String inAs, final Traversal... traversals) {
         return (GraphTraversal) this.addStep(new MatchStepNew<S, E2>(this, inAs, traversals));
         //return (GraphTraversal) this.addStep(new MatchStep<S, E2>(this, inAs, outAs, traversals));
