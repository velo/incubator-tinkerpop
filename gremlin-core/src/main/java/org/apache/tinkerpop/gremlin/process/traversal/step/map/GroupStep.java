--- conflicted
+++ resolved
@@ -166,9 +166,9 @@
             }
 
             traversal.addStart(traverser);
-            int count = this.counters.compute(key, (k,i) -> ++i);
+            int count = this.counters.compute(key, (k, i) -> ++i);
             if (count > 10000) {
-                this.counters.put(key,0);
+                this.counters.put(key, 0);
                 TraversalHelper.getFirstStepOfAssignableClass(Barrier.class, traversal).ifPresent(Barrier::processAllStarts);
             }
             return mutatingSeed;
@@ -214,19 +214,7 @@
         public void map(final Vertex vertex, final MapEmitter<K, Collection<?>> emitter) {
             vertex.<TraverserSet<Object[]>>property(TraversalVertexProgram.HALTED_TRAVERSERS).ifPresent(traverserSet -> traverserSet.forEach(traverser -> {
                 final Object[] objects = traverser.get();
-<<<<<<< HEAD
                 emitter.emit((K) objects[0], (Collection<?>) objects[1]);
-=======
-                for (int i = 0; i < traverser.bulk(); i++) {
-                    if (objects[1] instanceof Collection)
-                        emitter.emit((K) objects[0], (Collection<V>) objects[1]);
-                    else {
-                        final List<V> collection = new ArrayList<>();
-                        collection.add((V) objects[1]);
-                        emitter.emit((K) objects[0], collection);
-                    }
-                }
->>>>>>> e4138e59
             }));
         }
 
